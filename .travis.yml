language: python
python:
  - "2.7"
sudo: false

cache:
  directories:
    - $HOME/.cache/pip

install:
  - pip install pip --upgrade
  - pip install -r requirements.txt
  - python setup.py sdist
  - pip install dist/ga4gh*.tar.gz
# every installable in setup.py's entry_points should be tested here
  - ga4gh_client --version
  - ga4gh_configtest --version
  - ga4gh_server --version
  - ga2vcf --version
  - ga2sam --version
  - ga4gh_repo --version

before_script:
  # the following two lines are to prevent travis from
  # verbosely complaining about a security problem; see issue 54
  - mkdir $HOME/.python-eggs
  - chmod og-w $HOME/.python-eggs
  - pip install -r dev-requirements.txt


# run_tests.py runs everything under the script: tag so only put commands
# under it that we want to run (and want to be able to run) as local tests
<<<<<<< HEAD
script:
  - flake8 *.py tests ga4gh scripts --exclude=ez_setup.py,ga4gh/*_pb2.py
=======
script: 
  - flake8 *.py tests ga4gh scripts 
              --exclude=ez_setup.py,ga4gh/datamodel/obo_parser.py
>>>>>>> 44d7355e
  - nosetests --with-coverage --cover-package ga4gh
              --cover-inclusive --cover-min-percentage 80
              --cover-branches --cover-erase
  - make clean -C docs
  - make -C docs<|MERGE_RESOLUTION|>--- conflicted
+++ resolved
@@ -30,14 +30,9 @@
 
 # run_tests.py runs everything under the script: tag so only put commands
 # under it that we want to run (and want to be able to run) as local tests
-<<<<<<< HEAD
-script:
-  - flake8 *.py tests ga4gh scripts --exclude=ez_setup.py,ga4gh/*_pb2.py
-=======
 script: 
-  - flake8 *.py tests ga4gh scripts 
-              --exclude=ez_setup.py,ga4gh/datamodel/obo_parser.py
->>>>>>> 44d7355e
+  - flake8 *.py tests ga4gh scripts
+              --exclude=ez_setup.py,ga4gh/*_pb2.py,ga4gh/datamodel/obo_parser.py
   - nosetests --with-coverage --cover-package ga4gh
               --cover-inclusive --cover-min-percentage 80
               --cover-branches --cover-erase
