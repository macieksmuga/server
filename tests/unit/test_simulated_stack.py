"""
End-to-end tests for the simulator configuration. Sets up a server with
the backend, sends some basic queries to that server and verifies results
are as expected.
"""
from __future__ import division
from __future__ import print_function
from __future__ import unicode_literals

import unittest
import logging
import random
import ga4gh.datamodel.reads as reads
import ga4gh.datamodel.references as references
import ga4gh.datamodel.variants as variants
import ga4gh.frontend as frontend
import ga4gh.protocol as protocol


class TestSimulatedStack(unittest.TestCase):
    """
    Tests the full stack for the Simulated backend by using the Flask
    testing client.
    """
    @classmethod
    def setUpClass(cls):
        # silence usually unhelpful CORS log
        logging.getLogger('ga4gh.frontend.cors').setLevel(logging.CRITICAL)
        # Set the random seed to make tests reproducible.
        random.seed(1)
        config = {
            "DATA_SOURCE": "simulated://",
            "SIMULATED_BACKEND_RANDOM_SEED": 1111,
            "SIMULATED_BACKEND_NUM_CALLS": 5,
            "SIMULATED_BACKEND_VARIANT_DENSITY": 1.0,
            "SIMULATED_BACKEND_NUM_VARIANT_SETS": 4,
            "SIMULATED_BACKEND_NUM_REFERENCE_SETS": 3,
            "SIMULATED_BACKEND_NUM_REFERENCES_PER_REFERENCE_SET": 4,
            "SIMULATED_BACKEND_NUM_ALIGNMENTS_PER_READ_GROUP": 5
        }
        frontend.reset()
        frontend.configure(
            baseConfig="TestConfig", extraConfig=config)
        cls.app = frontend.app.test_client()

    @classmethod
    def tearDownClass(cls):
        cls.app = None

    def setUp(self):
        self.backend = frontend.app.backend
        self.dataRepo = self.backend.getDataRepository()
        self.backend.setMaxResponseLength(10000)

    def getBadIds(self):
        """
        Returns a list of IDs that should not exist in the server and should
        raise a 404 error.
        """
        return ["", "1234:", "x"*100, ":", ":xx", "::", ":::", "::::"]

    def sendJsonPostRequest(self, path, data):
        """
        Sends a JSON request to the specified path with the specified data
        and returns the response.
        """
        return self.app.post(
            path, headers={'Content-type': 'application/json'},
            data=data)

    def sendSearchRequest(self, path, request, responseClass):
        """
        Sends the specified protocol request instance as JSON, and
        parses the result into an instance of the specified response.
        """
        response = self.sendJsonPostRequest(path, request.toJsonString())
        self.assertEqual(200, response.status_code)
        responseData = responseClass.fromJsonString(response.data)
        self.assertTrue(responseData.validate(responseData.toJsonDict()))
        return responseData

    def sendObjectGetRequest(self, path, id_):
        """
        Sends a GET request to the specified path for an object with the
        specified ID and returns the response.
        """
        return self.app.get("{}/{}".format(path, id_))

    def sendGetObject(self, path, id_, responseClass):
        """
        Sends a get request and parses the value into an instance of the
        specified class.
        """
        response = self.sendObjectGetRequest(path, id_)
        self.assertEqual(200, response.status_code)
        obj = responseClass.fromJsonString(response.data)
        self.assertTrue(responseClass.validate(obj.toJsonDict()))
        return obj

    def sendListReferenceBasesRequest(self, id_, request):
        """
        Sends a ListReferenceBasesRequest and parses the result into a
        ListReferenceBasesResponse.
        """
        path = '/references/{}/bases'.format(id_)
        response = self.app.get(path, query_string=request.toJsonDict())
        self.assertEqual(response.status_code, 200)
        obj = protocol.ListReferenceBasesResponse.fromJsonString(
            response.data)
        self.assertTrue(obj.validate(obj.toJsonDict()))
        return obj

    def verifyVariantSetsEqual(self, gaVariantSet, variantSet):
        dataset = variantSet.getParentContainer()
        self.assertEqual(gaVariantSet.id, variantSet.getId())
        self.assertEqual(gaVariantSet.datasetId, dataset.getId())
        self.assertEqual(gaVariantSet.name, variantSet.getLocalId())
        # TODO verify the metadata and other attributes.

    def verifyCallSetsEqual(self, gaCallSet, callSet):
        variantSet = callSet.getParentContainer()
        self.assertEqual(gaCallSet.id, callSet.getId())
        self.assertEqual(gaCallSet.name, callSet.getLocalId())
        self.assertEqual(gaCallSet.variantSetIds, [variantSet.getId()])
        # TODO add some simulated info and check

    def verifyReadGroupSetsEqual(self, gaReadGroupSet, readGroupSet):
        dataset = readGroupSet.getParentContainer()
        self.assertEqual(gaReadGroupSet.id, readGroupSet.getId())
        self.assertEqual(gaReadGroupSet.datasetId, dataset.getId())
        self.assertEqual(gaReadGroupSet.name, readGroupSet.getLocalId())
        self.assertEqual(
            len(gaReadGroupSet.readGroups), len(readGroupSet.getReadGroups()))
        for gaReadGroup, readGroup in zip(
                gaReadGroupSet.readGroups, readGroupSet.getReadGroups()):
            self.verifyReadGroupsEqual(gaReadGroup, readGroup)

    def verifyReadGroupsEqual(self, gaReadGroup, readGroup):
        self.assertEqual(gaReadGroup.id, readGroup.getId())

    def verifyDatasetsEqual(self, gaDataset, dataset):
        self.assertEqual(gaDataset.id, dataset.getId())
        self.assertEqual(gaDataset.name, dataset.getLocalId())
        self.assertEqual(gaDataset.description, dataset.getDescription())

    def verifyReferenceSetsEqual(self, gaReferenceSet, referenceSet):
        self.assertEqual(gaReferenceSet.id, referenceSet.getId())
        self.assertEqual(
            gaReferenceSet.md5checksum, referenceSet.getMd5Checksum())
        self.assertEqual(
            gaReferenceSet.ncbiTaxonId, referenceSet.getNcbiTaxonId())
        self.assertEqual(
            gaReferenceSet.assemblyId, referenceSet.getAssemblyId())
        self.assertEqual(
            gaReferenceSet.sourceURI, referenceSet.getSourceUri())
        self.assertEqual(
            gaReferenceSet.sourceAccessions,
            referenceSet.getSourceAccessions())
        self.assertEqual(
            gaReferenceSet.isDerived, referenceSet.getIsDerived())
        self.assertEqual(
            gaReferenceSet.name, referenceSet.getLocalId())

    def verifyReferencesEqual(self, gaReference, reference):
        self.assertEqual(gaReference.id, reference.getId())
        self.assertEqual(gaReference.name, reference.getName())
        self.assertEqual(gaReference.length, reference.getLength())
        self.assertEqual(gaReference.md5checksum, reference.getMd5Checksum())
        self.assertEqual(gaReference.ncbiTaxonId, reference.getNcbiTaxonId())
        self.assertEqual(gaReference.sourceURI, reference.getSourceUri())
        self.assertEqual(
            gaReference.sourceAccessions, reference.getSourceAccessions())
        self.assertEqual(gaReference.isDerived, reference.getIsDerived())
        self.assertEqual(
            gaReference.sourceDivergence, reference.getSourceDivergence())

    def verifySearchMethod(
            self, request, path, responseClass, objects, objectVerifier):
        """
        Verifies that the specified search request operates correctly
        and returns all the speficied objects. The specified verifier
        function checks that all the returned objects are equivalent
        to their datamodel counterparts.
        """
        request.pageSize = len(objects)
        self.assertGreater(request.pageSize, 0)
        responseData = self.sendSearchRequest(path, request, responseClass)
        self.assertIsNone(responseData.nextPageToken)
        responseList = getattr(responseData, responseClass.getValueListName())
        self.assertEqual(len(objects), len(responseList))
        for gaObject, datamodelObject in zip(responseList, objects):
            objectVerifier(gaObject, datamodelObject)

    def verifySearchResultsEmpty(self, request, path, responseClass):
        """
        Verifies that we get a successful response with an empty list of
        results.
        """
        responseData = self.sendSearchRequest(path, request, responseClass)
        self.assertIsNone(responseData.nextPageToken)
        responseList = getattr(responseData, responseClass.getValueListName())
        self.assertEqual(0, len(responseList))

    def assertObjectNotFound(self, response):
        """
        Checks that the specified response contains a search failure.
        """
        self.assertEqual(404, response.status_code)
        error = protocol.GAException.fromJsonString(response.data)
        self.assertTrue(error.validate(error.toJsonDict()))
        self.assertGreater(error.errorCode, 0)
        self.assertGreater(len(error.message), 0)

    def assertObjectNotSupported(self, response):
        """
        Checks that the specified response returns a not supported 501 status
        """
        self.assertEqual(501, response.status_code)
        error = protocol.GAException.fromJsonString(response.data)
        self.assertTrue(error.validate(error.toJsonDict()))
        self.assertGreater(error.errorCode, 0)
        self.assertGreater(len(error.message), 0)

    def verifySearchMethodFails(self, request, path):
        """
        Verify that the specified search request fails with a 404.
        """
        response = self.sendJsonPostRequest(path, request.toJsonString())
        self.assertObjectNotFound(response)

    def verifySearchMethodNotSupported(self, request, path):
        response = self.sendJsonPostRequest(path, request.toJsonString())
        self.assertObjectNotSupported(response)

    def verifyGetMethodFails(self, path, id_):
        """
        Verifies the specified GET request failes with a 404.
        """
        response = self.sendObjectGetRequest(path, id_)
        self.assertObjectNotFound(response)

    def testGetDataset(self):
        path = "/datasets"
        for dataset in self.dataRepo.getDatasets():
            responseObject = self.sendGetObject(
                path, dataset.getId(), protocol.Dataset)
            self.verifyDatasetsEqual(responseObject, dataset)
        for badId in self.getBadIds():
            self.verifyGetMethodFails(path, badId)

    def testDatasetsSearch(self):
        request = protocol.SearchDatasetsRequest()
        datasets = self.dataRepo.getDatasets()
        path = '/datasets/search'
        self.verifySearchMethod(
            request, path, protocol.SearchDatasetsResponse, datasets,
            self.verifyDatasetsEqual)

    def testVariantSetsSearch(self):
        path = '/variantsets/search'
        for dataset in self.dataRepo.getDatasets():
            variantSets = dataset.getVariantSets()
            request = protocol.SearchVariantSetsRequest()
            request.datasetId = dataset.getId()
            self.verifySearchMethod(
                request, path, protocol.SearchVariantSetsResponse, variantSets,
                self.verifyVariantSetsEqual)
        for badId in self.getBadIds():
            request = protocol.SearchVariantSetsRequest()
            request.datasetId = badId
            self.verifySearchMethodFails(request, path)

    def testCallSetsSearch(self):
        path = '/callsets/search'
        for dataset in self.dataRepo.getDatasets():
            for variantSet in dataset.getVariantSets():
                callSets = variantSet.getCallSets()
                self.assertGreater(len(callSets), 0)
                request = protocol.SearchCallSetsRequest()
                request.variantSetId = variantSet.getId()
                self.verifySearchMethod(
                    request, path, protocol.SearchCallSetsResponse, callSets,
                    self.verifyCallSetsEqual)
                # Check if we can search for the callset with a good name.
                for callSet in callSets:
                    request = protocol.SearchCallSetsRequest()
                    request.variantSetId = variantSet.getId()
                    request.name = callSet.getLocalId()
                    self.verifySearchMethod(
                        request, path, protocol.SearchCallSetsResponse,
                        [callSet], self.verifyCallSetsEqual)
                # Check if we can search for the callset with a bad name.
                for badId in self.getBadIds():
                    request = protocol.SearchCallSetsRequest()
                    request.variantSetId = variantSet.getId()
                    request.name = badId
                    self.verifySearchResultsEmpty(
                        request, path, protocol.SearchCallSetsResponse)
        # Check for searches within missing variantSets.
        for badId in self.getBadIds():
            request = protocol.SearchCallSetsRequest()
            request.variantSetId = badId
            self.verifySearchMethodFails(request, path)

    def testReadGroupSetsSearch(self):
        path = '/readgroupsets/search'
        for dataset in self.dataRepo.getDatasets():
            readGroupSets = dataset.getReadGroupSets()
            request = protocol.SearchReadGroupSetsRequest()
            request.datasetId = dataset.getId()
            self.verifySearchMethod(
                request, path, protocol.SearchReadGroupSetsResponse,
                readGroupSets, self.verifyReadGroupSetsEqual)
            # Check if we can search for the readGroupSet with a good name.
            for readGroupSet in readGroupSets:
                request = protocol.SearchReadGroupSetsRequest()
                request.datasetId = dataset.getId()
                request.name = readGroupSet.getLocalId()
                self.verifySearchMethod(
                    request, path, protocol.SearchReadGroupSetsResponse,
                    [readGroupSet], self.verifyReadGroupSetsEqual)
            # Check if we can search for the readGroupSet with a bad name.
            for badId in self.getBadIds():
                request = protocol.SearchReadGroupSetsRequest()
                request.datasetId = dataset.getId()
                request.name = badId
                self.verifySearchResultsEmpty(
                    request, path, protocol.SearchReadGroupSetsResponse)
        for badId in self.getBadIds():
            request = protocol.SearchReadGroupSetsRequest()
            request.datasetId = badId
            self.verifySearchMethodFails(request, path)

    def testReferenceSetsSearch(self):
        request = protocol.SearchReferenceSetsRequest()
        referenceSets = self.dataRepo.getReferenceSets()
        path = '/referencesets/search'
        self.verifySearchMethod(
            request, path, protocol.SearchReferenceSetsResponse, referenceSets,
            self.verifyReferenceSetsEqual)

    def testReferencesSearch(self):
        path = '/references/search'
        for referenceSet in self.dataRepo.getReferenceSets():
            references = referenceSet.getReferences()
            request = protocol.SearchReferencesRequest()
            request.referenceSetId = referenceSet.getId()
            self.verifySearchMethod(
                request, path, protocol.SearchReferencesResponse, references,
                self.verifyReferencesEqual)
        for badId in self.getBadIds():
            request = protocol.SearchReferencesRequest()
            request.referenceSetId = badId
            self.verifySearchMethodFails(request, path)

    def verifyReferenceSearchFilters(
            self, objectList, hasAssemblyId, path, requestFactory,
            responseClass, objectVerifier):
        """
        Verifies the filtering functionality for the specified list of
        reference-like objects.
        """
        self.assertGreater(len(objectList), 2)
        for obj in objectList[1:]:
            request = requestFactory()
            # First, check the simple cases; 1 filter set, others null.
            request.md5checksum = obj.getMd5Checksum()
            self.verifySearchMethod(
                request, path, responseClass, [obj], objectVerifier)
            request.md5checksum = None
            request.accession = obj.getSourceAccessions()[0]
            self.verifySearchMethod(
                request, path, responseClass, [obj], objectVerifier)
            request.accession = None
            if hasAssemblyId:
                request.assemblyId = obj.getAssemblyId()
                self.verifySearchMethod(
                    request, path, responseClass, [obj], objectVerifier)
                request.assemblyId = None
            # Now check one good value and some bad values.
            request.md5checksum = obj.getMd5Checksum()
            badAccessions = [
                "no such accession", objectList[0].getSourceAccessions()[0]]
            for accession in badAccessions:
                request.accession = accession
                self.verifySearchResultsEmpty(request, path, responseClass)
            request.accession = None
            if hasAssemblyId:
                badAssemblyIds = [
                    "no such asssembly", objectList[0].getAssemblyId()]
                for assemblyId in badAssemblyIds:
                    request.assemblyId = assemblyId
                    self.verifySearchResultsEmpty(request, path, responseClass)
                request.assemblyId = None

    def testReferencesSearchFilters(self):
        path = '/references/search'
        for referenceSet in self.dataRepo.getReferenceSets():

            def requestFactory():
                request = protocol.SearchReferencesRequest()
                request.referenceSetId = referenceSet.getId()
                return request
            self.verifyReferenceSearchFilters(
                referenceSet.getReferences(), False, path, requestFactory,
                protocol.SearchReferencesResponse, self.verifyReferencesEqual)

    def testReferenceSetsSearchFilters(self):
        path = '/referencesets/search'

        def requestFactory():
            return protocol.SearchReferenceSetsRequest()
        self.verifyReferenceSearchFilters(
            self.dataRepo.getReferenceSets(), True, path, requestFactory,
            protocol.SearchReferenceSetsResponse,
            self.verifyReferenceSetsEqual)

    def testGetVariantSet(self):
        path = "/variantsets"
        for dataset in self.dataRepo.getDatasets():
            for variantSet in dataset.getVariantSets():
                responseObject = self.sendGetObject(
                    path, variantSet.getId(), protocol.VariantSet)
                self.verifyVariantSetsEqual(responseObject, variantSet)
            for badId in self.getBadIds():
                variantSet = variants.AbstractVariantSet(dataset, badId)
                self.verifyGetMethodFails(path, variantSet.getId())
        for badId in self.getBadIds():
            self.verifyGetMethodFails(path, badId)

    def testGetVariant(self):
        # get a variant from the search method
        referenceName = '1'
        start = 0
        dataset = self.dataRepo.getDatasets()[0]
        variantSet = dataset.getVariantSets()[0]
        request = protocol.SearchVariantsRequest()
        request.variantSetId = variantSet.getId()
        request.referenceName = referenceName
        request.start = start
        request.end = 2**16
        path = '/variants/search'
        responseData = self.sendSearchRequest(
            path, request, protocol.SearchVariantsResponse)
        variants = responseData.variants[:10]

        # get 'the same' variant using the get method
        for variant in variants:
            path = '/variants'
            responseObject = self.sendGetObject(
                path, variant.id, protocol.Variant)
            self.assertEqual(responseObject, variant)

    def testGetReferenceSet(self):
        path = "/referencesets"
        for referenceSet in self.dataRepo.getReferenceSets():
            responseObject = self.sendGetObject(
                path, referenceSet.getId(), protocol.ReferenceSet)
            self.verifyReferenceSetsEqual(responseObject, referenceSet)
        for badId in self.getBadIds():
            self.verifyGetMethodFails(path, badId)

    def testGetReference(self):
        path = "/references"
        for referenceSet in self.dataRepo.getReferenceSets():
            for reference in referenceSet.getReferences():
                responseObject = self.sendGetObject(
                    path, reference.getId(), protocol.Reference)
                self.verifyReferencesEqual(responseObject, reference)
            for badId in self.getBadIds():
                referenceSet = references.AbstractReferenceSet(badId)
                self.verifyGetMethodFails(path, referenceSet.getId())
        for badId in self.getBadIds():
            self.verifyGetMethodFails(path, badId)

    def testGetCallSet(self):
        path = "/callsets"
        for dataset in self.dataRepo.getDatasets():
            for variantSet in dataset.getVariantSets():
                for callSet in variantSet.getCallSets():
                    responseObject = self.sendGetObject(
                        path, callSet.getId(), protocol.CallSet)
                    self.verifyCallSetsEqual(responseObject, callSet)
                for badId in self.getBadIds():
                    callSet = variants.CallSet(variantSet, badId)
                    self.verifyGetMethodFails(path, callSet.getId())
        for badId in self.getBadIds():
            self.verifyGetMethodFails(path, badId)

    def testGetReadGroup(self):
        path = "/readgroups"
        for dataset in self.dataRepo.getDatasets():
            for readGroupSet in dataset.getReadGroupSets():
                for readGroup in readGroupSet.getReadGroups():
                    responseObject = self.sendGetObject(
                        path, readGroup.getId(), protocol.ReadGroup)
                    self.verifyReadGroupsEqual(responseObject, readGroup)
                for badId in self.getBadIds():
                    readGroup = reads.AbstractReadGroup(readGroupSet, badId)
                    self.verifyGetMethodFails(path, readGroup.getId())
            for badId in self.getBadIds():
                readGroupSet = reads.AbstractReadGroupSet(dataset, badId)
                self.verifyGetMethodFails(path, readGroupSet.getId())
        for badId in self.getBadIds():
            self.verifyGetMethodFails(path, badId)

    def testVariantsSearch(self):
        dataset = self.dataRepo.getDatasets()[0]
        variantSet = dataset.getVariantSets()[0]
        referenceName = '1'

        request = protocol.SearchVariantsRequest()
        request.referenceName = referenceName
        request.start = 0
        request.end = 0
        request.variantSetId = variantSet.getId()

        # Request windows is too small, no results
        path = '/variants/search'
        responseData = self.sendSearchRequest(
            path, request, protocol.SearchVariantsResponse)
        self.assertIsNone(responseData.nextPageToken)
        self.assertEqual([], responseData.variants)

        # Larger request window, expect results
        request.end = 2 ** 16
        responseData = self.sendSearchRequest(
            path, request, protocol.SearchVariantsResponse)
        self.assertTrue(protocol.SearchVariantsResponse.validate(
            responseData.toJsonDict()))
        self.assertGreater(len(responseData.variants), 0)

        # Verify all results are in the correct range, set and reference
        for variant in responseData.variants:
            self.assertGreaterEqual(variant.start, 0)
            self.assertLessEqual(variant.end, 2 ** 16)
            self.assertEqual(variant.variantSetId, variantSet.getId())
            self.assertEqual(variant.referenceName, referenceName)

        # TODO: Add more useful test scenarios, including some covering
        # pagination behavior.

    def testListReferenceBases(self):
        for referenceSet in self.dataRepo.getReferenceSets():
            for reference in referenceSet.getReferences():
                id_ = reference.getId()
                length = reference.getLength()
                sequence = reference.getBases(0, length)
                # fetch the bases
                args = protocol.ListReferenceBasesRequest()
                response = self.sendListReferenceBasesRequest(id_, args)
                self.assertEqual(response.sequence, sequence)
                # Try some simple slices.
                ranges = [(0, length), (0, 1), (length - 1, length), (0, 0)]
                for start, end in ranges:
                    args = protocol.ListReferenceBasesRequest()
                    args.start, args.end = start, end
                    response = self.sendListReferenceBasesRequest(id_, args)
                    self.assertEqual(response.sequence, sequence[start:end])
                    self.assertIsNone(response.nextPageToken)
                    self.assertEqual(response.offset, start)

    def testListReferenceBasesErrors(self):
        referenceSet = self.dataRepo.getReferenceSets()[0]
        for badId in self.getBadIds():
            path = '/references/{}/bases'.format(badId)
            response = self.app.get(path)
            self.assertEqual(response.status_code, 404)
            reference = references.AbstractReference(referenceSet, badId)
            path = '/references/{}/bases'.format(reference.getId())
            response = self.app.get(path)
            self.assertEqual(response.status_code, 404)
        reference = referenceSet.getReferences()[0]
        path = '/references/{}/bases'.format(reference.getId())
        length = reference.getLength()
        badRanges = [(-1, 0), (-1, -1), (length, 0), (0, length + 1)]
        for start, end in badRanges:
            args = protocol.ListReferenceBasesRequest()
            args.start, args.end = start, end
            response = self.app.get(path, query_string=args.toJsonDict())
            self.assertEqual(response.status_code, 416)

    def testListReferenceBasesPaging(self):
        referenceSet = self.dataRepo.getReferenceSets()[0]
        reference = referenceSet.getReferences()[0]
        id_ = reference.getId()
        length = reference.getLength()
        completeSequence = reference.getBases(0, length)
        for start, end in [(0, length), (5, 10), (length // 2, length)]:
            sequence = completeSequence[start: end]
            for pageSize in [1, 2, length - 1]:
                self.backend.setMaxResponseLength(pageSize)
                args = protocol.ListReferenceBasesRequest()
                args.start, args.end = start, end
                response = self.sendListReferenceBasesRequest(id_, args)
                self.assertEqual(response.sequence, sequence[:pageSize])
                self.assertEqual(response.offset, start)
                sequenceFragments = [response.sequence]
                while response.nextPageToken is not None:
                    args = protocol.ListReferenceBasesRequest()
                    args.pageToken = response.nextPageToken
                    args.start, args.end = start, end
                    response = self.sendListReferenceBasesRequest(id_, args)
                    self.assertGreater(len(response.sequence), 0)
                    sequenceFragments.append(response.sequence)
                    offset = response.offset
                    self.assertEqual(
                        response.sequence,
                        completeSequence[
                            offset: offset + len(response.sequence)])
                self.assertEqual("".join(sequenceFragments), sequence)

    def testReads(self):
        path = '/reads/search'
        for dataset in self.dataRepo.getDatasets():
            for readGroupSet in dataset.getReadGroupSets():
                referenceSet = readGroupSet.getReferenceSet()
                for reference in referenceSet.getReferences():
                    for readGroup in readGroupSet.getReadGroups():
                        # search reads
                        request = protocol.SearchReadsRequest()
                        request.readGroupIds = [readGroup.getId()]
                        request.referenceId = reference.getId()
                        responseData = self.sendSearchRequest(
                            path, request, protocol.SearchReadsResponse)
                        alignments = responseData.alignments
                        self.assertGreater(len(alignments), 0)
                        for alignment in alignments:
                            # TODO more tests here: this is very weak.
                            self.assertEqual(
                                alignment.readGroupId, readGroup.getId())

    def testUnsupportedReadOperations(self):
        path = '/reads/search'
<<<<<<< HEAD
        dataset = self.backend.getDatasets()[0]
=======
        dataset = self.dataRepo.getDatasets()[0]
>>>>>>> 31a976d8
        readGroupSet = dataset.getReadGroupSets()[0]
        readGroup = readGroupSet.getReadGroups()[0]
        reference = readGroupSet.getReferenceSet().getReferences()[0]

        # unmapped Reads
        request = protocol.SearchReadsRequest()
        request.readGroupIds = [readGroup.getId()]
        request.referenceId = None
        self.verifySearchMethodNotSupported(request, path)

        # multiple ReadGroupSets
        request.readGroupIds = [readGroup.getId(), "42"]
        request.referenceId = reference.getId()
        self.verifySearchMethodNotSupported(request, path)<|MERGE_RESOLUTION|>--- conflicted
+++ resolved
@@ -632,11 +632,7 @@
 
     def testUnsupportedReadOperations(self):
         path = '/reads/search'
-<<<<<<< HEAD
-        dataset = self.backend.getDatasets()[0]
-=======
         dataset = self.dataRepo.getDatasets()[0]
->>>>>>> 31a976d8
         readGroupSet = dataset.getReadGroupSets()[0]
         readGroup = readGroupSet.getReadGroups()[0]
         reference = readGroupSet.getReferenceSet().getReferences()[0]
